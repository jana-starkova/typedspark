"""Functions for loading `DataSet` and `Schema` in notebooks."""

<<<<<<< HEAD
import re
from typing import Dict, Tuple, Type
=======
from typing import Dict, Optional, Tuple, Type
>>>>>>> d8e8a4fd

from pyspark.sql import DataFrame, SparkSession
from pyspark.sql.types import ArrayType as SparkArrayType
from pyspark.sql.types import DataType
from pyspark.sql.types import MapType as SparkMapType
from pyspark.sql.types import StructType as SparkStructType

from typedspark._core.column import Column
from typedspark._core.dataset import DataSet
from typedspark._core.datatypes import ArrayType, MapType, StructType
from typedspark._schema.schema import MetaSchema, Schema
from typedspark._utils.register_schema_to_dataset import register_schema_to_dataset


<<<<<<< HEAD
def _replace_illegal_characters(column_name: str) -> str:
    """Replaces illegal characters in a column name with an underscore."""
    return re.sub("[^A-Za-z0-9]", "_", column_name)


def _replace_illegal_column_names(dataframe: DataFrame) -> DataFrame:
    """Replaces illegal column names with a legal version."""
    for column in dataframe.columns:
        dataframe = dataframe.withColumnRenamed(column, _replace_illegal_characters(column))
    return dataframe


def _create_schema(structtype: SparkStructType) -> Type[Schema]:
=======
def _create_schema(structtype: SparkStructType, schema_name: Optional[str] = None) -> Type[Schema]:
>>>>>>> d8e8a4fd
    """Dynamically builds a ``Schema`` based on a ``DataFrame``'s
    ``StructType``"""
    type_annotations = {}
    attributes: Dict[str, None] = {}
    for column in structtype:
        name = column.name
        data_type = _extract_data_type(column.dataType)
        type_annotations[name] = Column[data_type]  # type: ignore
        attributes[name] = None

    if not schema_name:
        schema_name = "DynamicallyLoadedSchema"

    schema = MetaSchema(schema_name, tuple([Schema]), attributes)
    schema.__annotations__ = type_annotations

    return schema  # type: ignore


def _extract_data_type(dtype: DataType) -> Type[DataType]:
    """Given an instance of a ``DataType``, it extracts the corresponding
    ``DataType`` class, potentially including annotations (e.g.
    ``ArrayType[StringType]``)."""
    if isinstance(dtype, SparkArrayType):
        element_type = _extract_data_type(dtype.elementType)
        return ArrayType[element_type]  # type: ignore

    if isinstance(dtype, SparkMapType):
        key_type = _extract_data_type(dtype.keyType)
        value_type = _extract_data_type(dtype.valueType)
        return MapType[key_type, value_type]  # type: ignore

    if isinstance(dtype, SparkStructType):
        subschema = _create_schema(dtype)
        return StructType[subschema]  # type: ignore

    return type(dtype)


<<<<<<< HEAD
def create_schema(dataframe: DataFrame) -> Tuple[DataSet[Schema], Type[Schema]]:
    """This function inferres a ``Schema`` in a notebook based on a the provided ``DataFrame``.

    This allows for autocompletion on column names, amongst other
    things.

    .. code-block:: python

        df, Person = create_schema(df)
    """
    dataframe = _replace_illegal_column_names(dataframe)
    schema = _create_schema(dataframe.schema)
    dataset = DataSet[schema](dataframe)  # type: ignore
    schema = register_schema_to_dataset(dataset, schema)
    return dataset, schema


def load_table(spark: SparkSession, table_name: str) -> Tuple[DataSet[Schema], Type[Schema]]:
=======
def load_table(
    spark: SparkSession, table_name: str, schema_name: Optional[str] = None
) -> Tuple[DataSet[Schema], Type[Schema]]:
>>>>>>> d8e8a4fd
    """This function loads a ``DataSet``, along with its inferred ``Schema``,
    in a notebook.

    This allows for autocompletion on column names, amongst other
    things.

    .. code-block:: python

        df, Person = load_table(spark, "path.to.table")
    """
    dataframe = spark.table(table_name)
<<<<<<< HEAD
    return create_schema(dataframe)
=======
    schema = _create_schema(dataframe.schema, schema_name=schema_name)
    dataset = DataSet[schema](dataframe)  # type: ignore
    schema = register_schema_to_dataset(dataset, schema)
    return dataset, schema
>>>>>>> d8e8a4fd
<|MERGE_RESOLUTION|>--- conflicted
+++ resolved
@@ -1,11 +1,6 @@
 """Functions for loading `DataSet` and `Schema` in notebooks."""
 
-<<<<<<< HEAD
-import re
-from typing import Dict, Tuple, Type
-=======
 from typing import Dict, Optional, Tuple, Type
->>>>>>> d8e8a4fd
 
 from pyspark.sql import DataFrame, SparkSession
 from pyspark.sql.types import ArrayType as SparkArrayType
@@ -20,7 +15,6 @@
 from typedspark._utils.register_schema_to_dataset import register_schema_to_dataset
 
 
-<<<<<<< HEAD
 def _replace_illegal_characters(column_name: str) -> str:
     """Replaces illegal characters in a column name with an underscore."""
     return re.sub("[^A-Za-z0-9]", "_", column_name)
@@ -34,9 +28,6 @@
 
 
 def _create_schema(structtype: SparkStructType) -> Type[Schema]:
-=======
-def _create_schema(structtype: SparkStructType, schema_name: Optional[str] = None) -> Type[Schema]:
->>>>>>> d8e8a4fd
     """Dynamically builds a ``Schema`` based on a ``DataFrame``'s
     ``StructType``"""
     type_annotations = {}
@@ -76,8 +67,7 @@
     return type(dtype)
 
 
-<<<<<<< HEAD
-def create_schema(dataframe: DataFrame) -> Tuple[DataSet[Schema], Type[Schema]]:
+def create_schema(dataframe: DataFrame, schema_name: Optional[str] = None) -> Tuple[DataSet[Schema], Type[Schema]]:
     """This function inferres a ``Schema`` in a notebook based on a the provided ``DataFrame``.
 
     This allows for autocompletion on column names, amongst other
@@ -94,12 +84,9 @@
     return dataset, schema
 
 
-def load_table(spark: SparkSession, table_name: str) -> Tuple[DataSet[Schema], Type[Schema]]:
-=======
 def load_table(
     spark: SparkSession, table_name: str, schema_name: Optional[str] = None
 ) -> Tuple[DataSet[Schema], Type[Schema]]:
->>>>>>> d8e8a4fd
     """This function loads a ``DataSet``, along with its inferred ``Schema``,
     in a notebook.
 
@@ -111,11 +98,4 @@
         df, Person = load_table(spark, "path.to.table")
     """
     dataframe = spark.table(table_name)
-<<<<<<< HEAD
-    return create_schema(dataframe)
-=======
-    schema = _create_schema(dataframe.schema, schema_name=schema_name)
-    dataset = DataSet[schema](dataframe)  # type: ignore
-    schema = register_schema_to_dataset(dataset, schema)
-    return dataset, schema
->>>>>>> d8e8a4fd
+    return create_schema(dataframe, schema_name)